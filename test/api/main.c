--- conflicted
+++ resolved
@@ -74,11 +74,7 @@
   strcat(testPath, testName);
   strcat(testPath, ".wren");
 
-<<<<<<< HEAD
-  runFile(testPath, bindForeign);
-=======
   setForeignCallbacks(bindForeignMethod, bindForeignClass);
   runFile(testPath);
->>>>>>> f33b362c
   return 0;
 }