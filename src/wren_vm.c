--- conflicted
+++ resolved
@@ -1097,18 +1097,8 @@
   return symbol;
 }
 
-<<<<<<< HEAD
-// TODO: The Microsoft 2013 compiler seems to oddly inline these two
-// functions, resulting in a memory access violation. For now, we are
-// disabling the optimizer itself. Need further investigation.
-#ifdef _MSC_VER
-  #pragma optimize("", off)
-#endif
-void wrenPinObj(WrenVM* vm, Obj* obj, WrenPinnedObj* pinned)
-=======
 // TODO: Inline?
 void wrenPushRoot(WrenVM* vm, Obj* obj)
->>>>>>> b05e5f9c
 {
   ASSERT(vm->numTempRoots < WREN_MAX_TEMP_ROOTS, "Too many temporary roots.");
   vm->tempRoots[vm->numTempRoots++] = obj;
@@ -1119,9 +1109,6 @@
   ASSERT(vm->numTempRoots > 0, "No temporary roots to release.");
   vm->numTempRoots--;
 }
-#ifdef _MSC_VER
-  #pragma optimize("", on)
-#endif
 
 static void defineMethod(WrenVM* vm, const char* className,
                          const char* methodName, int numParams,
