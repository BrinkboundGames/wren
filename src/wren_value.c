--- conflicted
+++ resolved
@@ -421,10 +421,7 @@
     case VAL_OBJ: return hashObject(AS_OBJ(value));
     default:
       UNREACHABLE();
-<<<<<<< HEAD
-=======
       return 0;
->>>>>>> 4a190504
   }
 #endif
 }
