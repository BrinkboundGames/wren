--- conflicted
+++ resolved
@@ -805,14 +805,10 @@
   data.num = num;
   return data.bits64;
 #else
-<<<<<<< HEAD
-  return (Value){ VAL_NUM, num, NULL };
-=======
   Value value;
   value.type = VAL_NUM;
   value.as.num = num;
   return value;
->>>>>>> 4a190504
 #endif
 }
 
